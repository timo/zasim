--- conflicted
+++ resolved
@@ -81,12 +81,8 @@
     """flip around the results, so that for each pair (a, b) the results for
     neighbourhood configurations a=a', b=b', c=c' have the values of a=b',
     b=a', c=c', for instance."""
-<<<<<<< HEAD
-    ndav = []
-=======
     ndav = [a.copy() for a in digits_and_values]
     # FIXME this is utterly broken and needs a complete rewrite.
->>>>>>> 8c7a59e6
     def find_by_neighbours(similar):
         for num, val in enumerate(digits_and_values):
             same = True
