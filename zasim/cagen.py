--- conflicted
+++ resolved
@@ -368,11 +368,6 @@
     def get_offsets(self):
         """Get the offsets of the neighbourhood cells."""
 
-    def get_offsets(self):
-        """Get all the offsets."""
-
-    def get_offsets(self):
-        """Get all the offsets."""
 
     def bounding_box(self, steps=1):
         """Find out, how many cells, at most, have to be read after
@@ -952,30 +947,8 @@
                      else LinearNondeterministicCellLoop(),
                 accessor=LinearStateAccessor(size=(size,)),
                 neighbourhood=SimpleNeighbourhood(list("lmr"), ((-1,), (0,), (1,))),
-<<<<<<< HEAD
-                extra_code=[LinearBorderCopier(),
+                extra_code=[SimpleBorderCopier(),
                     self.computer])
-=======
-                extra_code=[SimpleBorderCopier()])
-
-        self.rule = np.zeros( 8 )
-
-        for i in range( 8 ):
-            if ( rule & ( 1 << i ) ):
-                self.rule[i] = 1
-
-        self.stepfunc.attrs.append("rule")
-        self.stepfunc.add_code("localvars",
-                """int state;""")
-        self.stepfunc.add_code("compute",
-                """state =  l << 2;
-      state += m << 1;
-      state += r;
-      result = rule(state);""")
-
-        self.stepfunc.add_py_hook("compute",
-                """result = self.target.rule[int(l * 4 + m * 2 + r)]""")
->>>>>>> 8752649f
 
         self.stepfunc.set_target(self)
         self.stepfunc.gen_code()
