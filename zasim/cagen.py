--- conflicted
+++ resolved
@@ -1038,13 +1038,7 @@
 
     The neighbours are called l, u, m, d and r for left, up, middle, down and
     right respectively."""
-<<<<<<< HEAD
-    def __init__(self, **kwargs):
-        super(VonNeumannNeighbourhood, self).__init__(
-                list("udlrm"),
-=======
     return Base(list("lumdr"),
->>>>>>> e8604ba1
                 [(0,-1), (0,1), (-1,0), (1,0), (0,0)],
                 **kwargs)
 
