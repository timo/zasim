--- conflicted
+++ resolved
@@ -1671,11 +1671,7 @@
     rule = None
     """The number of the elementary cellular automaton to simulate."""
 
-<<<<<<< HEAD
-    def __init__(self, size=None, deterministic=True, histogram=False, activity=False, rule=126, config=None, beta=False, **kwargs):
-=======
-    def __init__(self, size=None, deterministic=True, rule=None, config=None, **kwargs):
->>>>>>> bd14e34d
+    def __init__(self, size=None, deterministic=True, histogram=False, activity=False, rule=None, config=None, beta=False, **kwargs):
         """:param size: The size of the config to generate if no config
                         is supplied. Must be a tuple.
            :param deterministic: Go over every cell every time or skip cells
