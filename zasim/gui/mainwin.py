--- conflicted
+++ resolved
@@ -160,10 +160,7 @@
         copy_borders=True, black=None,
         no_histogram=False, no_activity=False,
         base=2, sparse=False,
-<<<<<<< HEAD
-=======
         background=None, patterns=None, layout=None,
->>>>>>> 9968b2bd
         run=False):
 
     # this makes argp_qt more happy
@@ -236,12 +233,6 @@
 
     if run:
         display.control.start()
-<<<<<<< HEAD
-
-    if black is not None:
-        display.control.zero_percentage.setValue(black)
-=======
->>>>>>> 9968b2bd
 
     if histogram:
         extra_hist = HistogramExtraDisplay(sim_obj, parent=display, height=200, maximum= w * h)
