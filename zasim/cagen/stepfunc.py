--- conflicted
+++ resolved
@@ -25,11 +25,8 @@
 import os
 import tempfile
 import atexit
-<<<<<<< HEAD
-=======
 
 import numpy as np
->>>>>>> 21e4acfb
 
 if HAVE_WEAVE:
     from scipy import weave
@@ -428,17 +425,10 @@
 
     def cleanup(self):
         try:
-<<<<<<< HEAD
-            self.codefile.close()
-            self.codefile.file.close()
-        except AttributeError:
-            pass # we're going down. if the file's already closed, so be it.
-=======
             self.cleanup()
         except AttributeError:
             pass # the file was never opened, no need to close it.
 
     def cleanup(self):
         self.codefile.close()
-        self.codefile.file.close()
->>>>>>> 21e4acfb
+        self.codefile.file.close()