from .simulators import BinRule
from ..display.console import LinearConsolePainter
from ..features import HAVE_WEAVE

def test(width=75, copy_borders=True, rule=None, histogram=True, activity=False, pure=False, print_rule=True, nondet=100, beta=100, steps=100, base=2):

    beta = beta / 100.
    nondet = nondet / 100.

    bin_rule = BinRule((width,), rule=rule,
            histogram=histogram, activity=activity,
            nondet=nondet, beta=beta, copy_borders=copy_borders, base=base)

    display = LinearConsolePainter(bin_rule, 1)

    if print_rule:
        print bin_rule.pretty_print()

<<<<<<< HEAD
=======
    print bin_rule._step_func.pure_py_code_text


>>>>>>> 540237e6
    if HAVE_WEAVE and not pure:
        print "weave"
        for i in range(steps):
            bin_rule.step_inline()
            if histogram:
                print bin_rule.histogram
            if activity:
                print bin_rule.activity
    else:
        print "pure"
        for i in range(steps):
            bin_rule.step_pure_py()
<<<<<<< HEAD
=======
            #pretty_print_array(bin_rule.get_config())
            print bin_rule.get_config()
>>>>>>> 540237e6
            if histogram:
                print bin_rule.histogram
            if activity:
                print bin_rule.activity

if __name__ == "__main__":
    import argparse

    argp = argparse.ArgumentParser(
        description="Run a generated BinRule simulator and display its results "
                    "on the console")
    argp.add_argument("-w", "--width", default=70, type=int,
            help="set the width of the configuration to calculate")
    argp.add_argument("-b", "--dont-copy-borders", default=True, dest="copy_borders", action="store_false",
            help="copy borders around. Otherwise, zeros will be read from "
                    "the borders")
    argp.add_argument("-r", "--rule", default=None, type=int,
            help="select the rule number to calculate")
    argp.add_argument("--histogram", default=False, action="store_true",
            help="calculate a histogram")
    argp.add_argument("--activity", default=False, action="store_true",
            help="calculate the activity")
    argp.add_argument("--pure", default=False, action="store_true",
            help="use pure python stepfunc even if weave is available")
    argp.add_argument("--print-rule", default=False, action="store_true",
            help="pretty-print the rule")
    argp.add_argument("-s", "--steps", metavar="STEPS", default=100, type=int,
            help="run the simulator for STEPS steps.")
    argp.add_argument("--nondet", default=100, type=int,
            help="with what percentage should cells be executed?")
    argp.add_argument("--beta", default=100, type=int,
            help="with what probability should a cell succeed in exposing its "\
                 "state to its neighbours?")
    argp.add_argument("--base", default=2, type=int,
            help="The base of cell values. Base 2 gives you 0 and 1, for example.")

    args = argp.parse_args()

    test(**vars(args))
<|MERGE_RESOLUTION|>--- conflicted
+++ resolved
@@ -16,12 +16,6 @@
     if print_rule:
         print bin_rule.pretty_print()
 
-<<<<<<< HEAD
-=======
-    print bin_rule._step_func.pure_py_code_text
-
-
->>>>>>> 540237e6
     if HAVE_WEAVE and not pure:
         print "weave"
         for i in range(steps):
@@ -34,11 +28,6 @@
         print "pure"
         for i in range(steps):
             bin_rule.step_pure_py()
-<<<<<<< HEAD
-=======
-            #pretty_print_array(bin_rule.get_config())
-            print bin_rule.get_config()
->>>>>>> 540237e6
             if histogram:
                 print bin_rule.histogram
             if activity:
