--- conflicted
+++ resolved
@@ -99,10 +99,6 @@
         res += color.green()
         res = res << 8
         res += color.blue()
-<<<<<<< HEAD
-=======
-        res = res << 8
->>>>>>> b9a4b3d3
 
         result[val] = res
 
@@ -138,7 +134,6 @@
 
     return pal_32, pal_qc
 
-<<<<<<< HEAD
 def mix_colors(colors):
     lenf = float(len(colors))
     red = sum(col.red() for col in colors)     / lenf
@@ -189,9 +184,6 @@
         palette[position] = mix_colors(colors)
 
     return palette
-=======
->>>>>>> b9a4b3d3
-
 
 PALETTE_QC = make_palette_qc(PALETTE_32)
 
