--- conflicted
+++ resolved
@@ -461,13 +461,8 @@
             update_step, conf = self._queue.get_nowait()
             w, h = self._width, self._height
 
-<<<<<<< HEAD
-            image = QImage(nconf.data, w, h, QImage.Format_RGB32)
-            pixmap = QPixmap.fromImage(image).copy()
-=======
             image = render_state_array(conf, self.palette, self._invert_odd and self._odd, (0, 0, w, h))
-            image = QPixmap.fromImage(image)
->>>>>>> e04e5ed9
+            pixmap = QPixmap.fromImage(image)
             if self._scale != 1:
                 pixmap = pixmap.scaled(w * self._scale, h * self._scale)
             self._image = pixmap
